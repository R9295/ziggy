#[cfg(feature = "afl")]
pub use afl::fuzz as afl_fuzz;
#[cfg(feature = "honggfuzz")]
pub use honggfuzz::fuzz as honggfuzz_fuzz;

// This is our inner harness handler function for the runner and for coverage.
// We open the input file and feed the data to the harness closure.
#[cfg(not(any(feature = "afl", feature = "honggfuzz")))]
pub fn read_file_and_fuzz<F>(mut closure: F, file: String)
where
    F: FnMut(&[u8]),
{
    println!("Now running file {file}");
    use std::{fs::File, io::Read};
    let mut buffer: Vec<u8> = Vec::new();
    let mut f = File::open(file).unwrap();
    f.read_to_end(&mut buffer).unwrap();
    closure(buffer.as_slice());
}

// This is our middle harness handler macro for the runner and for coverage.
// We read input files and directories from the command line and run the inner harness `fuzz`.
#[macro_export]
#[cfg(not(any(feature = "afl", feature = "honggfuzz")))]
macro_rules! read_args_and_fuzz {
    ( |$buf:ident| $body:block ) => {
        let args: Vec<String> = std::env::args().collect();
        for path in &args[1..] {
<<<<<<< HEAD
            let files: Vec<String> = match std::fs::metadata(&path).expect("Provided path does not exist").is_dir() {
                true => std::fs::read_dir(&path)
                    .expect("Could not open directory")
                    .map(|x| x.unwrap().path().to_str().unwrap().to_string())
                    .collect::<Vec<String>>(),
                false => vec![path.to_string()],
            };
            for file in files {
                $crate::read_file_and_fuzz(|$buf| $body, file);
=======
            if let Ok(metadata) = std::fs::metadata(&path) {
                let files = match metadata.is_dir() {
                    true => std::fs::read_dir(&path)
                        .unwrap()
                        .map(|x| x.unwrap().path())
                        .filter(|x| x.is_file())
                        .map(|x| x.to_str().unwrap().to_string())
                        .collect::<Vec<String>>(),
                    false => vec![path.to_string()],
                };

                for file in files {
                    $crate::read_file_and_fuzz(|$buf| $body, file);
                }
            } else {
                println!("Could not read metadata for {path}");
>>>>>>> c5b559ca
            }
        }
    };
}

// This is our outer harness handler macro for the runner and for coverage.
// It is used to handle different types of arguments for the harness closure, including Arbitrary.
#[macro_export]
#[cfg(not(any(feature = "afl", feature = "honggfuzz")))]
macro_rules! fuzz {
    (|$buf:ident| $body:block) => {
        $crate::read_args_and_fuzz!(|$buf| $body);
    };
    (|$buf:ident: &[u8]| $body:block) => {
        $crate::read_args_and_fuzz!(|$buf| $body);
    };
    (|$buf:ident: $dty: ty| $body:block) => {
        $crate::read_args_and_fuzz!(|$buf| {
            let $buf: $dty = {
                let mut data = ::arbitrary::Unstructured::new($buf);
                if let Ok(d) = ::arbitrary::Arbitrary::arbitrary(&mut data).map_err(|_| "") {
                    d
                } else {
                    return;
                }
            };
            $body
        });
    };
}

#[macro_export]
#[cfg(feature = "afl")]
macro_rules! fuzz {
    ( $($x:tt)* ) => {
        $crate::afl_fuzz!($($x)*);
    };
}

#[macro_export]
#[cfg(feature = "honggfuzz")]
macro_rules! fuzz {
    ( $($x:tt)* ) => {
        loop {
            $crate::honggfuzz_fuzz!($($x)*);
        }
    };
}<|MERGE_RESOLUTION|>--- conflicted
+++ resolved
@@ -26,17 +26,6 @@
     ( |$buf:ident| $body:block ) => {
         let args: Vec<String> = std::env::args().collect();
         for path in &args[1..] {
-<<<<<<< HEAD
-            let files: Vec<String> = match std::fs::metadata(&path).expect("Provided path does not exist").is_dir() {
-                true => std::fs::read_dir(&path)
-                    .expect("Could not open directory")
-                    .map(|x| x.unwrap().path().to_str().unwrap().to_string())
-                    .collect::<Vec<String>>(),
-                false => vec![path.to_string()],
-            };
-            for file in files {
-                $crate::read_file_and_fuzz(|$buf| $body, file);
-=======
             if let Ok(metadata) = std::fs::metadata(&path) {
                 let files = match metadata.is_dir() {
                     true => std::fs::read_dir(&path)
@@ -53,7 +42,6 @@
                 }
             } else {
                 println!("Could not read metadata for {path}");
->>>>>>> c5b559ca
             }
         }
     };
