use crate::*;
use anyhow::{anyhow, Error};
use console::{style, Term};
use glob::glob;
use std::{
    collections::VecDeque,
    env,
    fs::File,
    io::Write,
    path::Path,
    process::{self, Stdio},
    sync::mpsc::{channel, TryRecvError},
    thread,
    time::{Duration, Instant, SystemTime, UNIX_EPOCH},
};
use strip_ansi_escapes::strip_str;

/// Main logic for managing fuzzers and the fuzzing process in ziggy.

/// ## Initial minimization logic

/// When launching fuzzers, if initial corpora exist, they are merged together and we minimize it
/// with both AFL++ and Honggfuzz.
/// ```text
/// # bash pseudocode
/// cp all_afl_corpora/* corpus/* corpus_tmp/
/// # run afl++ minimization
/// afl++_minimization -i corpus_tmp -o corpus_minimized
/// # in parallel, run honggfuzz minimization
/// honggfuzz_minimization -i corpus_tmp -o corpus_minimized
/// rm -rf corpus corpus_tmp
/// mv corpus_minimized corpus
/// afl++ -i corpus -o all_afl_corpora &
///   honggfuzz -i corpus -o corpus
/// ```
/// The `all_afl_corpora` directory corresponds to the `output/target_name/afl/**/queue/` directories.

impl Fuzz {
    pub fn corpus(&self) -> String {
        self.corpus
            .display()
            .to_string()
            .replace("{ziggy_output}", &self.ziggy_output.display().to_string())
            .replace("{target_name}", &self.target)
    }

    pub fn corpus_tmp(&self) -> String {
        format!("{}/corpus_tmp/", self.output_target())
    }

    pub fn corpus_minimized(&self) -> String {
        format!("{}/corpus_minimized/", self.output_target(),)
    }

    pub fn output_target(&self) -> String {
        format!("{}/{}", self.ziggy_output.display(), self.target)
    }

    /// Returns true if AFL++ is enabled
    pub fn afl(&self) -> bool {
        !self.no_afl
    }

    /// Returns true if Honggfuzz is enabled
    // This definition could be a one-liner but it was expanded for clarity
    pub fn honggfuzz(&self) -> bool {
        if self.fuzz_binary() {
            // We cannot use honggfuzz in binary mode
            false
        } else if self.no_afl {
            // If we have "no_afl" set then honggfuzz is always enabled
            true
        } else {
            // If honggfuzz is not disabled, we use it if there are more than 1 jobs
            !self.no_honggfuzz && self.jobs > 1
        }
    }

    fn fuzz_binary(&self) -> bool {
        self.binary.is_some()
    }

    // Manages the continuous running of fuzzers
<<<<<<< HEAD
    pub fn fuzz(&mut self, kill_channel: Receiver<()>) -> Result<(), anyhow::Error> {
        let build = Build {
            no_afl: !self.afl(),
            no_honggfuzz: !self.honggfuzz(),
            release: self.release,
        };
        build.build().context("Failed to build the fuzzers")?;
=======
    pub fn fuzz(&mut self) -> Result<(), anyhow::Error> {
        if !self.fuzz_binary() {
            let build = Build {
                no_afl: !self.afl(),
                no_honggfuzz: !self.honggfuzz(),
                release: self.release,
            };
            build.build().context("Failed to build the fuzzers")?;
        }
>>>>>>> 534aadb8

        info!("Running fuzzer");

        self.target = if self.fuzz_binary() {
            self.binary
                .as_ref()
                .expect("invariant; should never occur")
                .display()
                .to_string()
        } else {
            find_target(&self.target).context("⚠️  couldn't find target when fuzzing")?
        };

        let time = SystemTime::now().duration_since(UNIX_EPOCH)?.as_millis();

        let crash_dir = format!("{}/crashes/{}/", self.output_target(), time);
        let crash_path = Path::new(&crash_dir);
        fs::create_dir_all(crash_path)?;

        let _ = process::Command::new("mkdir")
            .args([
                "-p",
                &format!("{}/logs/", self.output_target()),
                &format!("{}/queue/", self.output_target()),
            ])
            .stderr(process::Stdio::piped())
            .spawn()?
            .wait()?;

        if Path::new(&self.corpus()).exists() {
            if self.minimize {
                fs::create_dir_all(self.corpus_tmp())
                    .context("Could not create temporary corpus")?;
                self.copy_corpora()
                    .context("Could not move all seeds to temporary corpus")?;
                let _ = fs::remove_dir_all(self.corpus_minimized());
                self.run_minimization()
                    .context("Failure while minimizing")?;
                fs::remove_dir_all(self.corpus()).context("Could not remove shared corpus")?;
                fs::rename(self.corpus_minimized(), self.corpus())
                    .context("Could not move minimized corpus over")?;
                fs::remove_dir_all(self.corpus_tmp())
                    .context("Could not remove temporary corpus")?;
            }
        } else {
            let _ = process::Command::new("mkdir")
                .args(["-p", &self.corpus()])
                .stderr(process::Stdio::piped())
                .spawn()?
                .wait()?;
        }

        // We create an initial corpus file, so that AFL++ starts-up properly if corpus is empty
        let is_empty = fs::read_dir(self.corpus())?.next().is_none(); // check if corpus has some seeds
        if is_empty {
            let mut initial_corpus = File::create(self.corpus() + "/init")?;
            writeln!(&mut initial_corpus, "00000000")?;
            drop(initial_corpus);
        }

        let mut processes = self.spawn_new_fuzzers()?;

        self.start_time = Instant::now();

        let mut last_synced_queue_id: u32 = 0;
        let mut last_sync_time = Instant::now();
        let mut afl_output_ok = false;

        if self.no_afl && self.coverage_worker {
            return Err(anyhow!("cannot use --no-afl with --coverage-worker!"));
        }

        let (cov_worker, cov_worker_messages_rx) = match self.coverage_worker {
            true => {
                info!("cleaning old coverage files");
                Cover::clean_old_cov()?;

                // build coverage the runner
                info!("building coverage worker");
                Cover::build_runner()?;

                let workspace_root = cargo_metadata::MetadataCommand::new()
                    .exec()?
                    .workspace_root
                    .to_string();
                let coverage_interval = self.coverage_interval;
                let target = self.target.clone();
                let main_corpus = PathBuf::from(self.output_target())
                    .join("afl")
                    .join("mainaflfuzzer")
                    .join("queue");
                let mut cov_worker_last_run = None;
                let (cov_tx, mut cov_rx) = channel::<()>();
                let (cov_message_tx, cov_message_rx) = channel::<String>();
                // start the coverage worker
                info!("starting coverage worker");
                let cov_worker_thread = thread::spawn(move || -> Result<(), anyhow::Error> {
                    loop {
                        if should_thread_exit(&mut cov_rx)? {
                            return Ok(());
                        }
                        cov_message_tx
                            .send(format!("sleeping for {} minutes", coverage_interval))?;
                        thread::sleep(Duration::from_secs(coverage_interval * 60));
                        cov_message_tx.send("i am awake".to_string())?;
                        let entries = std::fs::read_dir(&main_corpus)?;
                        let last_run = SystemTime::now();
                        let mut new_entries = 0;
                        for entry in entries {
                            if entry.is_err() {
                                continue;
                            }
                            let entry = entry.unwrap().path();
                            // We only want to run corpus entries created since the last time we ran.
                            let created = entry.metadata()?.created()?;
                            let should_run = match cov_worker_last_run {
                                None => true,
                                Some(start_time) => start_time < created && last_run >= created,
                            };
                            if should_run {
                                cov_message_tx.send(format!("running {}", entry.display()))?;
                                process::Command::new(format!(
                                    "./target/coverage/debug/{}",
                                    &target
                                ))
                                .arg(format!("{}", entry.display()))
                                .stdout(Stdio::null())
                                .stderr(Stdio::null())
                                .spawn()?
                                .wait()?;
                                new_entries += 1;
                            }
                            if should_thread_exit(&mut cov_rx)? {
                                return Ok(());
                            }
                        }
                        if new_entries > 0 {
                            cov_message_tx.send("generating grcov report".to_string())?;
                            Cover::run_grcov(&target, "html", "coverage", &workspace_root)?;
                        }
                        cov_worker_last_run = Some(last_run);
                        cov_message_tx.send(format!(
                            "last_run = {:?}; new_entries = {}",
                            last_run.duration_since(UNIX_EPOCH)?.as_secs(),
                            new_entries
                        ))?;
                    }
                });
                (Some((cov_worker_thread, cov_tx)), Some(cov_message_rx))
            }
            false => (None, None),
        };
        let mut cov_worker_messages = VecDeque::<String>::new();
        loop {
            let sleep_duration = Duration::from_secs(1);
            thread::sleep(sleep_duration);
            if self.coverage_worker {
                match kill_channel.try_recv() {
                    Ok(_) => {
                        // We got ctrl-c time to exit!
                        println!("Waiting for coverage worker to exit;");
                        // If the cov worker is sleeping, we can kill it, no bad side effects will happen.
                        if !cov_worker_messages
                            .iter()
                            .last()
                            .expect("cov worker should have sent a message!")
                            .starts_with("sleeping")
                        {
                            let (cov_worker, cov_tx) = cov_worker.unwrap();
                            cov_tx.send(())?;
                            cov_worker
                                .join()
                                .expect("the cov_worker exited before we could join!")?;
                        }
                        return Ok(());
                    }
                    Err(TryRecvError::Disconnected) => {
                        return Err(anyhow!(
                            "Ctrl-c channel disconnected; this should not happen!"
                        ))
                    }
                    Err(TryRecvError::Empty) => {
                        let messages_rx = cov_worker_messages_rx.as_ref().unwrap();
                        for _i in 0..50 {
                            match messages_rx.try_recv() {
                                Ok(message) => {
                                    if cov_worker_messages.len() == 50 {
                                        cov_worker_messages.pop_front();
                                    }
                                    cov_worker_messages.push_back(message)
                                }
                                Err(TryRecvError::Empty) => {
                                    break;
                                }
                                Err(TryRecvError::Disconnected) => {
                                    return Err(anyhow!(
                                        "Coverage worker died; this should not happen!"
                                    ))
                                }
                            }
                        }
                    }
                }
            }

            self.print_stats(&cov_worker_messages);

            if !afl_output_ok {
                if let Ok(afl_log) =
                    fs::read_to_string(format!("{}/logs/afl.log", self.output_target()))
                {
                    if afl_log.contains("ready to roll") {
                        afl_output_ok = true;
                    } else if afl_log.contains("echo core >/proc/sys/kernel/core_pattern") {
                        stop_fuzzers(&mut processes)?;
                        eprintln!("AFL++ needs you to run the following command before it can start fuzzing:\n");
                        eprintln!("    echo core >/proc/sys/kernel/core_pattern\n");
                        return Ok(());
                    } else if afl_log.contains("cd /sys/devices/system/cpu") {
                        stop_fuzzers(&mut processes)?;
                        eprintln!("AFL++ needs you to run the following commands before it can start fuzzing:\n");
                        eprintln!("    cd /sys/devices/system/cpu");
                        eprintln!("    echo performance | tee cpu*/cpufreq/scaling_governor\n");
                        return Ok(());
                    }
                }
            }

            // We check AFL++ and Honggfuzz's outputs for crash files and copy them over to
            // our own crashes directory
            let crash_dirs = glob(&format!("{}/afl/*/crashes", self.output_target()))
                .map_err(|_| anyhow!("Failed to read crashes glob pattern"))?
                .flatten()
                .chain(vec![format!(
                    "{}/honggfuzz/{}",
                    self.output_target(),
                    self.target
                )
                .into()]);

            for crash_dir in crash_dirs {
                if let Ok(crashes) = fs::read_dir(crash_dir) {
                    for crash_input in crashes.flatten() {
                        let file_name = crash_input.file_name();
                        let to_path = crash_path.join(&file_name);
                        if to_path.exists()
                            || ["", "README.txt", "HONGGFUZZ.REPORT.TXT", "input"]
                                .contains(&file_name.to_str().unwrap_or_default())
                        {
                            continue;
                        }
                        fs::copy(crash_input.path(), to_path)?;
                    }
                }
            }

            // If both fuzzers are running, we copy over AFL++'s queue for consumption by Honggfuzz.
            // Otherwise, if only AFL++ is up we copy AFL++'s queue to the global corpus.
            // We do this every 10 seconds
            if self.afl() && last_sync_time.elapsed().as_secs() > 10 {
                let afl_corpus = glob(&format!(
                    "{}/afl/mainaflfuzzer/queue/*",
                    self.output_target(),
                ))?
                .flatten();
                for file in afl_corpus {
                    if let Some((file_id, file_name)) = extract_file_id(&file) {
                        if file_id > last_synced_queue_id {
                            let copy_destination = match self.honggfuzz() {
                                true => format!("{}/queue/{file_name}", self.output_target()),
                                false => format!("{}/corpus/{file_name}", self.output_target()),
                            };
                            let _ = fs::copy(&file, copy_destination);
                            last_synced_queue_id = file_id;
                        }
                    }
                }
                last_sync_time = Instant::now();
            }

            if processes
                .iter_mut()
                .all(|p| p.try_wait().unwrap_or(None).is_some())
            {
                stop_fuzzers(&mut processes)?;
                warn!("Fuzzers stopped, check for errors!");
                return Ok(());
            }
        }
    }

    // Spawns new fuzzers
    pub fn spawn_new_fuzzers(&self) -> Result<Vec<process::Child>, anyhow::Error> {
        // No fuzzers for you
        if self.no_afl && self.no_honggfuzz {
            return Err(anyhow!(
                "Pick at least one fuzzer.\nNote: -b/--binary implies --no-honggfuzz"
            ));
        }

        info!("Spawning new fuzzers");

        let mut fuzzer_handles = vec![];

        // The cargo executable
        let cargo = env::var("CARGO").unwrap_or_else(|_| String::from("cargo"));

        let (afl_jobs, honggfuzz_jobs) = {
            if self.no_afl {
                (0, self.jobs)
            } else if self.no_honggfuzz || self.fuzz_binary() {
                (self.jobs, 0)
            } else {
                // we assign roughly 2/3 to AFL++, 1/3 to honggfuzz, however do
                // not apply more than 4 jobs to honggfuzz
                match self.jobs {
                    1 => (1, 0),
                    2..=12 => (self.jobs - ((self.jobs + 2) / 3), (self.jobs + 2) / 3),
                    _ => (self.jobs - 4, 4),
                }
            }
        };

        if honggfuzz_jobs > 4 {
            eprintln!("Warning: running more honggfuzz jobs than 4 is not effective");
        }

        if afl_jobs > 0 {
            let _ = process::Command::new("mkdir")
                .args(["-p", &format!("{}/afl", self.output_target())])
                .stderr(process::Stdio::piped())
                .spawn()?
                .wait()?;

            // https://aflplus.plus/docs/fuzzing_in_depth/#c-using-multiple-cores
            let afl_modes = [
                "explore", "fast", "coe", "lin", "quad", "exploit", "rare", "explore", "fast",
                "mmopt",
            ];

            for job_num in 0..afl_jobs {
                // We set the fuzzer name, and if it's the main or a secondary fuzzer
                let fuzzer_name = match job_num {
                    0 => String::from("-Mmainaflfuzzer"),
                    n => format!("-Ssecondaryfuzzer{n}"),
                };
                // We only sync to the shared corpus if Honggfuzz is also running
                let use_shared_corpus = match (self.no_honggfuzz, job_num) {
                    (false, 0) => format!("-F{}", &self.corpus()),
                    _ => String::new(),
                };
                let use_initial_corpus_dir = match (&self.initial_corpus, job_num) {
                    (Some(initial_corpus), 0) => {
                        format!("-F{}", &initial_corpus.display().to_string())
                    }
                    _ => String::new(),
                };
                // 10% of secondary fuzzers have the MOpt mutator enabled
                let mopt_mutator = match job_num % 10 {
                    9 => "-L0",
                    _ => "",
                };
                // Power schedule
                let power_schedule = afl_modes
                    .get(job_num as usize % afl_modes.len())
                    .unwrap_or(&"fast");
                // Old queue cycling
                let old_queue_cycling = match job_num % 10 {
                    8 => "-Z",
                    _ => "",
                };
                // Only few instances do cmplog
                let cmplog_options = match job_num {
                    1 => "-l2a",
                    3 => "-l1",
                    14 => "-l2a",
                    22 => "-l3at",
                    _ => "-c-", // disable Cmplog, needs AFL++ 4.08a
                };
                // AFL timeout is in ms so we convert the value
                let timeout_option_afl = match self.timeout {
                    Some(t) => format!("-t{}", t * 1000),
                    None => String::new(),
                };
                let dictionary_option = match &self.dictionary {
                    Some(d) => format!("-x{}", &d.display().to_string()),
                    None => String::new(),
                };
                let mutation_option = match job_num / 5 {
                    0..=1 => "-P600",
                    2..=3 => "-Pexplore",
                    _ => "-Pexploit",
                };
                let input_format_option = self.config.input_format_flag();
                let log_destination = || match job_num {
                    0 => File::create(format!("{}/logs/afl.log", self.output_target()))
                        .unwrap()
                        .into(),
                    1 => File::create(format!("{}/logs/afl_1.log", self.output_target()))
                        .unwrap()
                        .into(),
                    _ => process::Stdio::null(),
                };
                let final_sync = match job_num {
                    0 => "AFL_FINAL_SYNC",
                    _ => "_DUMMY_VAR",
                };
                let target_path = match self.fuzz_binary() {
                    true => self.target.clone(),
                    false => {
                        if self.release {
                            format!("./target/afl/release/{}", self.target)
                        } else {
                            format!("./target/afl/debug/{}", self.target)
                        }
                    }
                };
                fuzzer_handles.push(
                    process::Command::new(cargo.clone())
                        .args(
                            [
                                "afl",
                                "fuzz",
                                &fuzzer_name,
                                &format!("-i{}", self.corpus()),
                                &format!("-p{power_schedule}"),
                                &format!("-o{}/afl", self.output_target()),
                                &format!("-g{}", self.min_length),
                                &format!("-G{}", self.max_length),
                                &use_shared_corpus,
                                &use_initial_corpus_dir,
                                old_queue_cycling,
                                cmplog_options,
                                mopt_mutator,
                                mutation_option,
                                input_format_option,
                                &timeout_option_afl,
                                &dictionary_option,
                            ]
                            .iter()
                            .filter(|a| a != &&""),
                        )
                        .args(self.afl_flags.clone())
                        .arg(target_path)
                        .env("AFL_AUTORESUME", "1")
                        .env("AFL_TESTCACHE_SIZE", "100")
                        .env("AFL_FAST_CAL", "1")
                        .env("AFL_FORCE_UI", "1")
                        .env("AFL_IGNORE_UNKNOWN_ENVS", "1")
                        .env("AFL_CMPLOG_ONLY_NEW", "1")
                        .env("AFL_DISABLE_TRIM", "1")
                        .env("AFL_NO_WARN_INSTABILITY", "1")
                        .env("AFL_FUZZER_STATS_UPDATE_INTERVAL", "10")
                        .env("AFL_IMPORT_FIRST", "1")
                        .env(final_sync, "1")
                        .env("AFL_IGNORE_SEED_PROBLEMS", "1")
                        .stdout(log_destination())
                        .stderr(log_destination())
                        .spawn()?,
                )
            }
            eprintln!("{} afl           ", style("    Launched").green().bold());
        }

        if honggfuzz_jobs > 0 {
            let hfuzz_help = process::Command::new(&cargo)
                .args(["hfuzz", "run", &self.target])
                .env("HFUZZ_BUILD_ARGS", "--features=ziggy/honggfuzz")
                .env("CARGO_TARGET_DIR", "./target/honggfuzz")
                .env(
                    "HFUZZ_WORKSPACE",
                    format!("{}/honggfuzz", self.output_target()),
                )
                .env("HFUZZ_RUN_ARGS", "--help")
                .output()
                .context("could not run `cargo hfuzz run --help`")?;

            if !std::str::from_utf8(hfuzz_help.stdout.as_slice())
                .unwrap_or_default()
                .contains("dynamic_input")
                && !std::str::from_utf8(hfuzz_help.stderr.as_slice())
                    .unwrap_or_default()
                    .contains("dynamic_input")
            {
                return Err(anyhow!("Outdated version of honggfuzz, please update the ziggy version in your Cargo.toml or rebuild the project"));
            }

            let dictionary_option = match &self.dictionary {
                Some(d) => format!("-w{}", &d.display().to_string()),
                None => String::new(),
            };

            let timeout_option = match self.timeout {
                Some(t) => format!("-t{t}"),
                None => String::new(),
            };

            // The `script` invocation is a trick to get the correct TTY output for honggfuzz
            fuzzer_handles.push(
                process::Command::new("script")
                    .args([
                        "--flush",
                        "--quiet",
                        "-c",
                        &format!("{} hfuzz run {}", cargo, &self.target),
                        "/dev/null",
                    ])
                    .env("HFUZZ_BUILD_ARGS", "--features=ziggy/honggfuzz")
                    .env("CARGO_TARGET_DIR", "./target/honggfuzz")
                    .env(
                        "HFUZZ_WORKSPACE",
                        format!("{}/honggfuzz", self.output_target()),
                    )
                    .env(
                        "HFUZZ_RUN_ARGS",
                        format!(
                            "--input={} -o{} -n{honggfuzz_jobs} -F{} --dynamic_input={}/queue {timeout_option} {dictionary_option}",
                            &self.corpus(),
                            &self.corpus(),
                            self.max_length,
                            self.output_target(),
                        ),
                    )
                    .stdin(std::process::Stdio::null())
                    .stderr(File::create(format!(
                        "{}/logs/honggfuzz.log",
                        self.output_target()
                    ))?)
                    .stdout(File::create(format!(
                        "{}/logs/honggfuzz.log",
                        self.output_target()
                    ))?)
                    .spawn()?,
            );
            eprintln!(
                "{} honggfuzz              ",
                style("    Launched").green().bold()
            );
        }

        eprintln!("\nSee more live information by running:");
        if afl_jobs > 0 {
            eprintln!(
                "  {}",
                style(format!("tail -f {}/logs/afl.log", self.output_target())).bold()
            );
        }
        if afl_jobs > 1 {
            eprintln!(
                "  {}",
                style(format!("tail -f {}/logs/afl_1.log", self.output_target())).bold()
            );
        }
        if honggfuzz_jobs > 0 {
            eprintln!(
                "  {}",
                style(format!(
                    "tail -f {}/logs/honggfuzz.log",
                    self.output_target()
                ))
                .bold()
            );
        }

        Ok(fuzzer_handles)
    }

    fn all_seeds(&self) -> Result<Vec<PathBuf>> {
        Ok(glob(&format!("{}/afl/*/queue/*", self.output_target()))
            .map_err(|_| anyhow!("Failed to read AFL++ queue glob pattern"))?
            .chain(
                glob(&format!("{}/*", self.corpus()))
                    .map_err(|_| anyhow!("Failed to read Honggfuzz corpus glob pattern"))?,
            )
            .flatten()
            .filter(|f| f.is_file())
            .collect())
    }

    // Copy all corpora into `corpus`
    pub fn copy_corpora(&self) -> Result<()> {
        self.all_seeds()?.iter().for_each(|s| {
            let _ = fs::copy(
                s.to_str().unwrap_or_default(),
                format!(
                    "{}/{}",
                    &self.corpus_tmp(),
                    s.file_name()
                        .unwrap_or_default()
                        .to_str()
                        .unwrap_or_default(),
                ),
            );
        });
        Ok(())
    }

    pub fn run_minimization(&self) -> Result<()> {
        let term = Term::stdout();

        term.write_line(&format!(
            "\n    {}",
            &style("Running minimization").magenta().bold()
        ))?;

        let input_corpus = &self.corpus_tmp();
        let minimized_corpus = &self.corpus_minimized();

        let old_corpus_size = fs::read_dir(input_corpus)
            .map_or(String::from("err"), |corpus| format!("{}", corpus.count()));

        let engine = match (self.no_afl, self.no_honggfuzz, self.jobs) {
            (false, false, 1) => FuzzingEngines::AFLPlusPlus,
            (false, false, _) => FuzzingEngines::All,
            (false, true, _) => FuzzingEngines::AFLPlusPlus,
            (true, false, _) => FuzzingEngines::Honggfuzz,
            (true, true, _) => return Err(anyhow!("Pick at least one fuzzer")),
        };

        let mut minimization_args = Minimize {
            target: self.target.clone(),
            input_corpus: PathBuf::from(input_corpus),
            output_corpus: PathBuf::from(minimized_corpus),
            ziggy_output: self.ziggy_output.clone(),
            jobs: self.jobs,
            engine,
        };
        match minimization_args.minimize() {
            Ok(_) => {
                let new_corpus_size = fs::read_dir(minimized_corpus)
                    .map_or(String::from("err"), |corpus| format!("{}", corpus.count()));

                term.move_cursor_up(1)?;

                if new_corpus_size == *"err" || new_corpus_size == *"0" {
                    return Err(anyhow!("Please check the logs and make sure the right version of the fuzzers are installed"));
                } else {
                    term.write_line(&format!(
                        "{} the corpus ({} -> {} files)             \n",
                        style("    Minimized").magenta().bold(),
                        old_corpus_size,
                        new_corpus_size
                    ))?;
                }
            }
            Err(_) => {
                return Err(anyhow!("Please check the logs, this might be an oom error"));
            }
        };
        Ok(())
    }

    pub fn print_stats(&self, cov_worker_messages: &VecDeque<String>) {
        let fuzzer_name = format!(" {} ", self.target);

        let reset = "\x1b[0m";
        let gray = "\x1b[1;90m";
        let red = "\x1b[1;91m";
        let green = "\x1b[1;92m";
        let yellow = "\x1b[1;93m";
        let purple = "\x1b[1;95m";
        let blue = "\x1b[1;96m";

        // First step: execute afl-whatsup
        let mut afl_status = format!("{green}running{reset} ─");
        let mut afl_total_execs = String::new();
        let mut afl_instances = String::new();
        let mut afl_speed = String::new();
        let mut afl_coverage = String::new();
        let mut afl_crashes = String::new();
        let mut afl_timeouts = String::new();
        let mut afl_new_finds = String::new();
        let mut afl_faves = String::new();

        if !self.afl() {
            afl_status = format!("{yellow}disabled{reset} ")
        } else {
            let cargo = env::var("CARGO").unwrap_or_else(|_| String::from("cargo"));
            let afl_stats_process = process::Command::new(cargo)
                .args([
                    "afl",
                    "whatsup",
                    "-s",
                    &format!("{}/afl", self.output_target()),
                ])
                .output();

            if let Ok(process) = afl_stats_process {
                let s = std::str::from_utf8(&process.stdout).unwrap_or_default();

                for mut line in s.split('\n') {
                    line = line.trim();
                    if let Some(total_execs) = line.strip_prefix("Total execs : ") {
                        afl_total_execs =
                            String::from(total_execs.split(',').next().unwrap_or_default());
                    } else if let Some(instances) = line.strip_prefix("Fuzzers alive : ") {
                        afl_instances = String::from(instances);
                    } else if let Some(speed) = line.strip_prefix("Cumulative speed : ") {
                        afl_speed = String::from(speed);
                    } else if let Some(coverage) = line.strip_prefix("Coverage reached : ") {
                        afl_coverage = String::from(coverage);
                    } else if let Some(crashes) = line.strip_prefix("Crashes saved : ") {
                        afl_crashes = String::from(crashes);
                    } else if let Some(timeouts) = line.strip_prefix("Hangs saved : ") {
                        afl_timeouts = String::from(timeouts.split(' ').next().unwrap_or_default());
                    } else if let Some(new_finds) = line.strip_prefix("Time without finds : ") {
                        afl_new_finds =
                            String::from(new_finds.split(',').next().unwrap_or_default());
                    } else if let Some(pending_items) = line.strip_prefix("Pending items : ") {
                        afl_faves = String::from(
                            pending_items
                                .split(',')
                                .next()
                                .unwrap_or_default()
                                .strip_suffix(" faves")
                                .unwrap_or_default(),
                        );
                    }
                }
            }
        }

        // Second step: Get stats from honggfuzz logs
        let mut hf_status = format!("{green}running{reset} ─");
        let mut hf_total_execs = String::new();
        let mut hf_threads = String::new();
        let mut hf_speed = String::new();
        let mut hf_coverage = String::new();
        let mut hf_crashes = String::new();
        let mut hf_timeouts = String::new();
        let mut hf_new_finds = String::new();

        if !self.honggfuzz() {
            hf_status = format!("{yellow}disabled{reset} ");
        } else {
            let hf_stats_process = process::Command::new("tail")
                .args([
                    "-n300",
                    &format!("{}/logs/honggfuzz.log", self.output_target()),
                ])
                .output();
            if let Ok(process) = hf_stats_process {
                let s = std::str::from_utf8(&process.stdout).unwrap_or_default();
                for raw_line in s.split('\n') {
                    let stripped_line = strip_str(raw_line);
                    let line = stripped_line.trim();
                    if let Some(total_execs) = line.strip_prefix("Iterations : ") {
                        hf_total_execs =
                            String::from(total_execs.split(' ').next().unwrap_or_default());
                    } else if let Some(threads) = line.strip_prefix("Threads : ") {
                        hf_threads = String::from(threads.split(',').next().unwrap_or_default());
                    } else if let Some(speed) = line.strip_prefix("Speed : ") {
                        hf_speed = String::from(
                            speed
                                .split("[avg: ")
                                .nth(1)
                                .unwrap_or_default()
                                .strip_suffix(']')
                                .unwrap_or_default(),
                        ) + "/sec";
                    } else if let Some(coverage) = line.strip_prefix("Coverage : ") {
                        hf_coverage = String::from(
                            coverage
                                .split('[')
                                .nth(1)
                                .unwrap_or_default()
                                .split(']')
                                .next()
                                .unwrap_or_default(),
                        );
                    } else if let Some(crashes) = line.strip_prefix("Crashes : ") {
                        hf_crashes = String::from(crashes.split(' ').next().unwrap_or_default());
                    } else if let Some(timeouts) = line.strip_prefix("Timeouts : ") {
                        hf_timeouts = String::from(timeouts.split(' ').next().unwrap_or_default());
                    } else if let Some(new_finds) = line.strip_prefix("Cov Update : ") {
                        hf_new_finds = String::from(new_finds.trim());
                        hf_new_finds = String::from(
                            hf_new_finds
                                .strip_prefix("0 days ")
                                .unwrap_or(&hf_new_finds),
                        );
                        hf_new_finds = String::from(
                            hf_new_finds
                                .strip_prefix("00 hrs ")
                                .unwrap_or(&hf_new_finds),
                        );
                        hf_new_finds = String::from(
                            hf_new_finds
                                .strip_prefix("00 mins ")
                                .unwrap_or(&hf_new_finds),
                        );
                        hf_new_finds = String::from(
                            hf_new_finds.strip_suffix(" ago").unwrap_or(&hf_new_finds),
                        );
                    }
                }
            }
        }

        // Third step: Get global stats
        let mut total_run_time = time_humanize::HumanTime::from(self.start_time.elapsed())
            .to_text_en(
                time_humanize::Accuracy::Rough,
                time_humanize::Tense::Present,
            );
        if total_run_time == "now" {
            total_run_time = String::from("...");
        }

        // Fifth step: Print stats
        let mut screen = String::new();
        // We start by clearing the screen
        screen += "\x1B[1;1H\x1B[2J";
        screen += &format!("┌─ {blue}ziggy{reset} {purple}rocking{reset} ─────────{fuzzer_name:─^25.25}──────────────────{blue}/{red}////{reset}──┐\n");
        screen += &format!(
            "│{gray}run time :{reset} {total_run_time:17.17}                                       {blue}/{red}///{reset}    │\n"
        );
        screen += &format!("├─ {blue}afl++{reset} {afl_status:0}─────────────────────────────────────────────────────{blue}/{red}///{reset}─┤\n");
        if !afl_status.contains("disabled") {
            screen += &format!("│       {gray}instances :{reset} {afl_instances:17.17} │ {gray}best coverage :{reset} {afl_coverage:11.11}   {blue}/{red}//{reset}   │\n");
            if afl_crashes == "0" {
                screen += &format!("│{gray}cumulative speed :{reset} {afl_speed:17.17} │ {gray}crashes saved :{reset} {afl_crashes:11.11}  {blue}/{red}/{reset}     │\n");
            } else {
                screen += &format!("│{gray}cumulative speed :{reset} {afl_speed:17.17} │ {gray}crashes saved :{reset} {red}{afl_crashes:11.11}{reset}  {blue}/{red}/{reset}     │\n");
            }
            screen += &format!(
                "│     {gray}total execs :{reset} {afl_total_execs:17.17} │{gray}timeouts saved :{reset} {afl_timeouts:17.17}   │\n"
            );
            screen += &format!("│ {gray}top inputs todo :{reset} {afl_faves:17.17} │   {gray}no find for :{reset} {afl_new_finds:17.17}   │\n");
        }
        screen += &format!(
            "├─ {blue}honggfuzz{reset} {hf_status:0}─────────────────────────────────────────────────┬────┘\n"
        );
        if !hf_status.contains("disabled") {
            screen += &format!("│      {gray}threads :{reset} {hf_threads:17.17} │      {gray}coverage :{reset} {hf_coverage:17.17} │\n");
            if hf_crashes == "0" {
                screen += &format!("│{gray}average speed :{reset} {hf_speed:17.17} │ {gray}crashes saved :{reset} {hf_crashes:17.17} │\n");
            } else {
                screen += &format!("│{gray}average speed :{reset} {hf_speed:17.17} │ {gray}crashes saved :{reset} {red}{hf_crashes:17.17}{reset} │\n");
            }
            screen += &format!("│  {gray}total execs :{reset} {hf_total_execs:17.17} │{gray}timeouts saved :{reset} {hf_timeouts:17.17} │\n");
            screen += &format!("│                                  │   {gray}no find for :{reset} {hf_new_finds:17.17} │\n");
        }
        if self.coverage_worker {
            screen += &format!(
                "├─ {blue}coverage-worker{reset}─────────────────────────────────────────────────────┬────┘\n"
            );
            for message in cov_worker_messages {
                screen += &format!("├─ {message}\n");
            }
        }
        screen += "└───────────────────────────────────────────────────────────────────────────┘";
        eprintln!("{screen}");
    }
}

#[derive(Copy, Clone, PartialEq, Eq, PartialOrd, Ord, ValueEnum, Debug)]
pub enum FuzzingConfig {
    Generic,
    Binary,
    Text,
    Blockchain,
}

impl FuzzingConfig {
    fn input_format_flag(&self) -> &str {
        match self {
            Self::Text => "-atext",
            Self::Binary => "-abinary",
            _ => "",
        }
    }
}

use std::fmt;

impl fmt::Display for FuzzingConfig {
    fn fmt(&self, f: &mut fmt::Formatter<'_>) -> fmt::Result {
        write!(f, "{:?}", self)
    }
}

pub fn kill_subprocesses_recursively(pid: &str) -> Result<(), Error> {
    let subprocesses = process::Command::new("pgrep")
        .arg(format!("-P{pid}"))
        .output()?;

    for subprocess in std::str::from_utf8(&subprocesses.stdout)?.split('\n') {
        if subprocess.is_empty() {
            continue;
        }

        kill_subprocesses_recursively(subprocess)
            .context("Error in kill_subprocesses_recursively for pid {pid}")?;
    }

    info!("Killing pid {pid}");
    unsafe {
        libc::kill(pid.parse::<i32>().unwrap(), libc::SIGTERM);
    }
    Ok(())
}

// Stop all fuzzer processes
pub fn stop_fuzzers(processes: &mut Vec<process::Child>) -> Result<(), Error> {
    info!("Stopping fuzzer processes");

    for process in processes {
        kill_subprocesses_recursively(&process.id().to_string())?;
        info!("Process kill: {:?}", process.kill());
        info!("Process wait: {:?}", process.wait());
    }
    Ok(())
}

pub fn extract_file_id(file: &Path) -> Option<(u32, String)> {
    let file_name = file.file_name()?.to_str()?;
    if file_name.len() < 9 {
        return None;
    }
    let (id_part, _) = file_name.split_at(9);
    let str_id = id_part.strip_prefix("id:")?;
    let file_id = str_id.parse::<u32>().ok()?;
    Some((file_id, String::from(file_name)))
}

fn should_thread_exit<T>(rx: &mut Receiver<T>) -> Result<bool, anyhow::Error> {
    match rx.try_recv() {
        Ok(_) => {
            // We got ctrl-c time to exit!
            Ok(true)
        }
        Err(TryRecvError::Disconnected) => {
            Err(anyhow!("channel disconnected; this should not happen!"))
        }
        Err(TryRecvError::Empty) => Ok(false),
    }
}<|MERGE_RESOLUTION|>--- conflicted
+++ resolved
@@ -81,16 +81,7 @@
     }
 
     // Manages the continuous running of fuzzers
-<<<<<<< HEAD
     pub fn fuzz(&mut self, kill_channel: Receiver<()>) -> Result<(), anyhow::Error> {
-        let build = Build {
-            no_afl: !self.afl(),
-            no_honggfuzz: !self.honggfuzz(),
-            release: self.release,
-        };
-        build.build().context("Failed to build the fuzzers")?;
-=======
-    pub fn fuzz(&mut self) -> Result<(), anyhow::Error> {
         if !self.fuzz_binary() {
             let build = Build {
                 no_afl: !self.afl(),
@@ -99,7 +90,6 @@
             };
             build.build().context("Failed to build the fuzzers")?;
         }
->>>>>>> 534aadb8
 
         info!("Running fuzzer");
 
