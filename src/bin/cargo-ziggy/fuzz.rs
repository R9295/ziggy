use crate::*;
use anyhow::{anyhow, Context, Result};
use console::{style, Term};
use glob::glob;
use std::{
    env,
    fs::{self, File},
    io::{BufRead, BufReader, Write},
    path::{Path, PathBuf},
    process, thread,
    time::{Duration, SystemTime, UNIX_EPOCH},
};

impl Fuzz {
    // Manages the continuous running of fuzzers
    pub fn fuzz(&mut self) -> Result<(), anyhow::Error> {
        let build = Build {
            no_afl: self.no_afl,
            no_honggfuzz: self.no_honggfuzz,
        };
        build.build().context("Failed to build the fuzzers")?;

        info!("Running fuzzer");

        self.target = find_target(&self.target)?;

        let fuzzer_stats_file = format!("./output/{}/afl/mainaflfuzzer/fuzzer_stats", self.target);

        let term = Term::stdout();

        // Variables for stats printing
        let mut exec_speed = String::new();
        let mut execs_done = String::new();
        let mut edges_found = String::new();
        let mut total_edges = String::new();
        let mut saved_crashes = String::new();

        let time = SystemTime::now().duration_since(UNIX_EPOCH)?.as_millis();

        let ziggy_crash_dir = format!("./output/{}/crashes/{}/", self.target, time);
        let ziggy_crash_path = Path::new(&ziggy_crash_dir);

        fs::create_dir_all(ziggy_crash_path)?;

        self.share_all_corpora()?;

        let _ = process::Command::new("mkdir")
            .args(["-p", &format!("./output/{}/logs/", self.target)])
            .stderr(process::Stdio::piped())
            .spawn()?
            .wait()?;

        if Path::new(&self.parsed_corpus()).exists() {
            if !self.skip_initial_minimization {
                self.run_minimization()?;
            }
        } else {
            let _ = process::Command::new("mkdir")
                .args(["-p", &self.parsed_corpus()])
                .stderr(process::Stdio::piped())
                .spawn()?
                .wait()?;

            // We create an initial corpus file, so that AFL++ starts-up properly
            let mut initial_corpus = File::create(self.parsed_corpus() + "/init")?;
            writeln!(&mut initial_corpus, "00000000")?;
            drop(initial_corpus);
        }

        let mut processes = self.spawn_new_fuzzers()?;

        let mut crash_has_been_found = false;

        loop {
            let sleep_duration = Duration::from_millis(1000);
            thread::sleep(sleep_duration);

            // We retrieve the stats from the fuzzer_stats file
            if let Ok(file) = File::open(fuzzer_stats_file.clone()) {
                let lines = BufReader::new(file).lines();
                for line in lines.flatten() {
                    match &line[..20] {
                        "execs_ps_last_min : " => exec_speed = String::from(&line[20..]),
                        "execs_done        : " => execs_done = String::from(&line[20..]),
                        "edges_found       : " => edges_found = String::from(&line[20..]),
                        "total_edges       : " => total_edges = String::from(&line[20..]),
                        "saved_crashes     : " => saved_crashes = String::from(&line[20..]),
                        _ => {}
                    }
                }
                if saved_crashes.trim() != "0" && !saved_crashes.trim().is_empty() {
                    crash_has_been_found = true;
                }
            }

            if exec_speed.is_empty() || exec_speed == "0.00" {
                if let Ok(afl_log) =
                    fs::read_to_string(format!("./output/{}/logs/afl.log", self.target))
                {
                    if afl_log.contains("echo core >/proc/sys/kernel/core_pattern") {
                        stop_fuzzers(&mut processes)?;
                        eprintln!("AFL++ needs you to run the following command before it can start fuzzing:\n");
                        eprintln!("    echo core >/proc/sys/kernel/core_pattern\n");
                        return Ok(());
                    }
                    if afl_log.contains("cd /sys/devices/system/cpu") {
                        stop_fuzzers(&mut processes)?;
                        eprintln!("AFL++ needs you to run the following commands before it can start fuzzing:\n");
                        eprintln!("    cd /sys/devices/system/cpu");
                        eprintln!("    echo performance | tee cpu*/cpufreq/scaling_governor\n");
                        return Ok(());
                    }
                }
            }

            // We print the new values
            term.move_cursor_up(7)?;
            let exec_speed_formated = match exec_speed.as_str() {
                "0.00" | "" => String::from("..."),
                _ => utils::stringify_integer(exec_speed.parse::<f64>().unwrap_or_default() as u64),
            };
            term.write_line(&format!(
                "{} {}/sec  ",
                style("          exec speed :").dim(),
                exec_speed_formated,
            ))?;
            term.write_line(&format!(
                "{} {}      ",
                style("          execs done :").dim(),
                utils::stringify_integer(execs_done.parse().unwrap_or_default()),
            ))?;
            let edges_percentage = 100f64 * edges_found.parse::<f64>().unwrap_or_default()
                / total_edges.parse::<f64>().unwrap_or(1f64);
            term.write_line(&format!(
                "{} {} ({:.2}%)          ",
                style("         edges found :").dim(),
                utils::stringify_integer(edges_found.parse().unwrap_or_default()),
                &edges_percentage
            ))?;
            term.write_line(&format!(
                "{} {}         ",
                style("       saved crashes :").dim(),
                utils::stringify_integer(saved_crashes.parse().unwrap_or_default()),
            ))?;
            if crash_has_been_found {
                term.write_line("\nCrashes have been found       ")?;
            } else {
                term.write_line("\nNo crash has been found so far")?;
            }
            term.write_line("")?;

            // We only start checking for crashes after AFL++ has started responding to us
            if !exec_speed.is_empty() || exec_speed == "0.00" {
                // We check AFL++ and Honggfuzz's outputs for crash files
                //let afl_crash_dir = format!("./output/{}/afl/mainaflfuzzer/crashes/", self.target);

                let crash_dirs = glob(&format!("./output/{}/afl/*/crashes", self.target))
                    .map_err(|_| anyhow!("Failed to read crashes glob pattern"))?
                    .flatten()
                    .chain(vec![format!(
                        "./output/{}/honggfuzz/{}/",
                        self.target, self.target
                    )
                    .into()]);

                for crash_dir in crash_dirs {
                    if let Ok(crashes) = fs::read_dir(crash_dir) {
                        for crash_input in crashes.flatten() {
                            let file_name = crash_input.file_name();
                            let to_path = ziggy_crash_path.join(&file_name);
                            if to_path.exists()
                                || ["", "README.txt", "HONGGFUZZ.REPORT.TXT", "input"]
                                    .contains(&file_name.to_str().unwrap_or_default())
                            {
                                continue;
                            }
                            crash_has_been_found = true;
                            fs::copy(crash_input.path(), to_path)?;
                        }
                    }
                }
            }

            // Every DEFAULT_MINIMIZATION_TIMEOUT, the fuzzers will stop and we will minimize the
            // shared corpus, before launching the fuzzers again
            if processes
                .iter_mut()
                .all(|p| p.try_wait().unwrap_or(None).is_some())
            {
                stop_fuzzers(&mut processes)?;

                self.run_minimization()?;

                processes = self.spawn_new_fuzzers()?;
            }
        }
    }

    // Spawns new fuzzers
    pub fn spawn_new_fuzzers(&self) -> Result<Vec<process::Child>, anyhow::Error> {
        // No fuzzers for you
        if self.no_afl && self.no_honggfuzz {
            return Err(anyhow!("Pick at least one fuzzer"));
        }

        info!("Spawning new fuzzers");

        let mut fuzzer_handles = vec![];

        // The cargo executable
        let cargo = env::var("CARGO").unwrap_or_else(|_| String::from("cargo"));

        let (afl_jobs, honggfuzz_jobs) = {
            if self.no_afl {
                (0, self.jobs)
            } else if self.no_honggfuzz {
                (self.jobs, 0)
            } else {
                // We assign half/half with priority to AFL++
                (self.jobs / 2 + self.jobs % 2, self.jobs / 2)
            }
        };

<<<<<<< HEAD
        if !self.no_afl {
            let _ = process::Command::new("mkdir")
                .args(["-p", &format!("./output/{}/afl", self.target)])
                .stderr(process::Stdio::piped())
                .spawn()?
                .wait()?;

            // https://aflplus.plus/docs/fuzzing_in_depth/#c-using-multiple-cores
            let afl_modes = vec!["fast", "explore", "coe", "lin", "quad", "exploit", "rare"];

            for job_num in 0..afl_jobs {
                // We set the fuzzer name, and if it's the main or a secondary fuzzer
                let fuzzer_name = match job_num {
                    0 => String::from("-Mmainaflfuzzer"),
                    n => format!("-Ssecondaryfuzzer{n}"),
                };
                let use_shared_corpus = match job_num {
                    0 => format!("-F{}", &self.parsed_corpus()),
                    _ => String::new(),
                };
                let use_initial_corpus_dir = match (&self.initial_corpus, job_num) {
                    (Some(initial_corpus), 0) => {
                        format!("-F{}", &initial_corpus.display().to_string())
                    }
                    _ => String::new(),
                };
                // A quarter of secondary fuzzers have the MOpt mutator enabled
                let mopt_mutator = match job_num % 4 {
                    1 => "-L0",
                    _ => "",
                };
                // Power schedule
                let power_schedule = afl_modes
                    .get(job_num as usize % afl_modes.len())
                    .unwrap_or(&"fast");
                // Old queue cycling
                let old_queue_cycling = match job_num % 10 {
                    9 => "-Z",
                    _ => "",
                };
                // Deterministic fuzzing
                let deterministic_fuzzing = match job_num % 7 {
                    0 => "-D",
                    _ => "",
                };

                // AFL timeout is in ms so we convert the value
                let timeout_option_afl = match self.timeout {
                    Some(t) => format!("-t{}", t * 1000),
                    None => String::new(),
                };

                let dictionary_option = match &self.dictionary {
                    Some(d) => format!("-x{}", &d.display().to_string()),
                    None => String::new(),
                };

                let log_destination = || match job_num {
                    0 => File::create(format!("output/{}/logs/afl.log", self.target))
                        .unwrap()
                        .into(),
                    _ => process::Stdio::null(),
                };

                fuzzer_handles.push(
                    process::Command::new(cargo.clone())
                        .args(
                            [
                                "afl",
                                "fuzz",
                                &fuzzer_name,
                                &format!("-i{}", &self.parsed_corpus()),
                                &format!("-p{power_schedule}"),
                                &format!("-ooutput/{}/afl", self.target),
                                &format!("-g{}", self.min_length),
                                &format!("-G{}", self.max_length),
                                &use_shared_corpus,
                                &use_initial_corpus_dir,
                                &format!(
                                    "-V{}",
                                    self.minimization_timeout + SECONDS_TO_WAIT_AFTER_KILL
                                ),
                                old_queue_cycling,
                                deterministic_fuzzing,
                                mopt_mutator,
                                &timeout_option_afl,
                                &dictionary_option,
                                &format!("./target/afl/debug/{}", self.target),
                            ]
                            .iter()
                            .filter(|a| a != &&""),
                        )
                        .env("AFL_AUTORESUME", "1")
                        .env("AFL_TESTCACHE_SIZE", "100")
                        .env("AFL_FAST_CAL", "1")
                        // TODO Should we remove this?
                        .env("AFL_MAP_SIZE", "10000000")
                        .env("AFL_FORCE_UI", "1")
                        .env("AFL_FUZZER_STATS_UPDATE_INTERVAL", "1")
                        .stdout(log_destination())
                        .stderr(log_destination())
                        .spawn()?,
                )
            }
            eprintln!("{} afl           ", style("    Launched").green().bold());
        }

        if !self.no_honggfuzz {
            let dictionary_option = match &self.dictionary {
                Some(d) => format!("-w{}", &d.display().to_string()),
=======
    let (afl_jobs, honggfuzz_jobs) = {
        if args.no_afl {
            (0, args.jobs)
        } else if args.no_honggfuzz {
            (args.jobs, 0)
        } else {
            // we assign roughly 2/3 to AFL++, 1/3 to honggfuzz, however do
            // not apply more than 4 jobs to honggfuzz
            match args.jobs {
                1 => (1, 0),
                2..=12 => (args.jobs - ((args.jobs + 2) / 3), (args.jobs + 2) / 3),
                _ => (args.jobs - 4, 4),
            }
        }
    };

    if honggfuzz_jobs > 4 {
        println!("Warning: running more honggfuzz jobs than 4 is not effective");
    }

    if !args.no_afl && afl_jobs > 0 {
        let _ = process::Command::new("mkdir")
            .args(["-p", &format!("./output/{}/afl", args.target)])
            .stderr(process::Stdio::piped())
            .spawn()?
            .wait()?;

        // https://aflplus.plus/docs/fuzzing_in_depth/#c-using-multiple-cores
        let afl_modes = vec!["fast", "explore", "coe", "lin", "quad", "exploit", "rare"];

        for job_num in 0..afl_jobs {
            // We set the fuzzer name, and if it's the main or a secondary fuzzer
            let fuzzer_name = match job_num {
                0 => String::from("-Mmainaflfuzzer"),
                n => format!("-Ssecondaryfuzzer{n}"),
            };
            // TODO: -F target directory should be honggfuzz -o dir
            let use_shared_corpus = match job_num {
                0 => format!("-F{}", &parsed_corpus),
                _ => String::new(),
            };
            let use_initial_corpus_dir = match (&args.initial_corpus, job_num) {
                (Some(initial_corpus), 0) => format!("-F{}", &initial_corpus.display().to_string()),
                _ => String::new(),
            };
            // A quarter of secondary fuzzers have the MOpt mutator enabled
            let mopt_mutator = match job_num % 4 {
                1 => "-L0",
                _ => "",
            };
            // Power schedule
            let power_schedule = afl_modes
                .get(job_num as usize % afl_modes.len())
                .unwrap_or(&"fast");
            // Old queue cycling
            let old_queue_cycling = match job_num % 10 {
                9 => "-Z",
                _ => "",
            };
            // Only cmplog for the first two instances
            let cmplog_options = match job_num {
                0 => "-l2",
                1 => "-l2a",
                _ => "-c-",  // disable Cmplog, needs AFL++ 4.08a
            };
            // marc: never do this in a fuzzing compaign unless you run it just
            // for a specific time, e.g. 1 hours (-V3600)
            // Deterministic fuzzing
            //let deterministic_fuzzing = match job_num % 7 {
            //    0 => "-D",
            //    _ => "",
            //};
            // AFL timeout is in ms so we convert the value
            let timeout_option_afl = match args.timeout {
                Some(t) => format!("-t{}", t * 1000),
>>>>>>> 9548bf29
                None => String::new(),
            };

            let timeout_option = match self.timeout {
                Some(t) => format!("-t{t}"),
                None => String::new(),
            };

            // The `script` invocation is a trick to get the correct TTY output for honggfuzz
            fuzzer_handles.push(
<<<<<<< HEAD
                process::Command::new("script")
                    .args([
                        "--flush",
                        "--quiet",
                        "-c",
                        &format!("{} hfuzz run {}", cargo, &self.target),
                        "/dev/null",
                    ])
                    .env("HFUZZ_BUILD_ARGS", "--features=ziggy/honggfuzz")
                    .env("CARGO_TARGET_DIR", "./target/honggfuzz")
                    .env(
                        "HFUZZ_WORKSPACE",
                        format!("./output/{}/honggfuzz", self.target),
                    )
                    .env(
                        "HFUZZ_RUN_ARGS",
                        format!(
                            "--run_time={} -i{} -n{} -F{} {timeout_option} {dictionary_option}",
                            self.minimization_timeout + SECONDS_TO_WAIT_AFTER_KILL,
                            &self.parsed_corpus(),
                            honggfuzz_jobs,
                            self.max_length,
                        ),
                    )
                    .stdin(std::process::Stdio::null())
                    .stderr(File::create(format!(
                        "./output/{}/logs/honggfuzz.log",
                        self.target
                    ))?)
                    .stdout(File::create(format!(
                        "./output/{}/logs/honggfuzz.log",
                        self.target
                    ))?)
=======
                process::Command::new(cargo.clone())
                    .args(
                        [
                            "afl",
                            "fuzz",
                            &fuzzer_name,
                            &format!("-i{}", &parsed_corpus,),
                            &format!("-p{power_schedule}"),
                            &format!("-ooutput/{}/afl", args.target),
                            &format!("-g{}", args.min_length),
                            &format!("-G{}", args.max_length),
                            &use_shared_corpus,
                            &use_initial_corpus_dir,
                            &format!(
                                "-V{}",
                                args.minimization_timeout + SECONDS_TO_WAIT_AFTER_KILL
                            ),
                            old_queue_cycling,
                            cmplog_options,
                            //deterministic_fuzzing,
                            mopt_mutator,
                            &timeout_option_afl,
                            &dictionary_option,
                            &format!("./target/afl/debug/{}", args.target),
                        ]
                        .iter()
                        .filter(|a| a != &&""),
                    )
                    .env("AFL_AUTORESUME", "1")
                    .env("AFL_TESTCACHE_SIZE", "100")
                    .env("AFL_FAST_CAL", "1")
                    .env("AFL_FORCE_UI", "1")
                    .env("AFL_IGNORE_UNKNOWN_ENVS", "1")
                    .env("AFL_CMPLOG_ONLY_NEW", "1")
                    .env("AFL_DISABLE_TRIM", "1")
                    .env("AFL_NO_WARN_INSTABILITY", "1")
                    // marc: 1 costs performance, 15 maybe? putting 5 for now.
                    .env("AFL_FUZZER_STATS_UPDATE_INTERVAL", "5")
                    .stdout(log_destination())
                    .stderr(log_destination())
>>>>>>> 9548bf29
                    .spawn()?,
            );
            eprintln!(
                "{} honggfuzz              ",
                style("    Launched").green().bold()
            );
        }

<<<<<<< HEAD
        eprintln!(
            "\nSee more live info by running\n  {}\nor\n  {}\n",
            style(format!("tail -f ./output/{}/logs/afl.log", self.target)).bold(),
            style(format!(
                "tail -f ./output/{}/logs/honggfuzz.log",
                self.target
            ))
            .bold(),
        );
        eprintln!(
            "{}",
            &style("    AFL++ main process stats")
                .yellow()
                .bold()
                .to_string()
        );
        eprintln!();
        eprintln!("   Waiting for afl++ to");
        eprintln!("   finish executing the");
        eprintln!("   existing corpus once");
        eprintln!("\n\n");
=======
    if !args.no_honggfuzz && honggfuzz_jobs > 0 {
        let dictionary_option = match &args.dictionary {
            Some(d) => format!("-w{}", &d.display().to_string()),
            None => String::new(),
        };
>>>>>>> 9548bf29

        Ok(fuzzer_handles)
    }

    // Share AFL++ corpora in the shared_corpus directory
    pub fn share_all_corpora(&self) -> Result<()> {
        for path in glob(&format!("./output/{}/afl/*/queue/*", self.target))
            .map_err(|_| anyhow!("Failed to read glob pattern"))?
            .flatten()
        {
            if path.is_file() {
                fs::copy(
                    path.to_str()
                        .ok_or_else(|| anyhow!("Could not parse input path"))?,
                    format!(
                        "{}/{}",
                        &self.parsed_corpus(),
                        path.file_name()
                            .ok_or_else(|| anyhow!("Could not parse input file name"))?
                            .to_str()
                            .ok_or_else(|| anyhow!("Could not parse input file name path"))?
                    ),
                )?;
            }
        }
        Ok(())
    }

    pub fn run_minimization(&self) -> Result<()> {
        let term = Term::stdout();

        term.write_line(&format!(
            "\n    {}",
            &style("Running minimization").magenta().bold()
        ))?;

        self.share_all_corpora()?;

        let old_corpus_size = fs::read_dir(self.parsed_corpus())
            .map_or(String::from("err"), |corpus| format!("{}", corpus.count()));

        let minimized_corpus = DEFAULT_MINIMIZATION_CORPUS.replace("{target_name}", &self.target);

        process::Command::new("rm")
            .args(["-r", &minimized_corpus])
            .output()
            .map_err(|_| anyhow!("Could not remove minimized corpus directory"))?;

        match minimize::minimize_corpus(
            &self.target,
            &PathBuf::from(&self.parsed_corpus()),
            &PathBuf::from(&minimized_corpus),
            self.jobs,
        ) {
            Ok(_) => {
                let new_corpus_size = fs::read_dir(&minimized_corpus)
                    .map_or(String::from("err"), |corpus| format!("{}", corpus.count()));

                term.move_cursor_up(1)?;

                if new_corpus_size == *"err" || new_corpus_size == *"0" {
                    term.write_line("error during minimization... please check the logs and make sure the right version of the fuzzers are installed")?;
                } else {
                    term.write_line(&format!(
                        "{} the corpus ({} -> {} files)             \n",
                        style("    Minimized").magenta().bold(),
                        old_corpus_size,
                        new_corpus_size
                    ))?;

                    fs::remove_dir_all(self.parsed_corpus())?;
                    fs::rename(minimized_corpus, self.parsed_corpus())?;
                }
            }
            Err(_) => {
                term.write_line("error running minimization... probably a memory error")?;
            }
        };
        Ok(())
    }

    pub fn parsed_corpus(&self) -> String {
        self.corpus
            .display()
            .to_string()
            .replace("{target_name}", &self.target)
    }
}

pub fn kill_subprocesses_recursively(pid: &str) -> Result<(), anyhow::Error> {
    let subprocesses = process::Command::new("pgrep")
        .arg(&format!("-P{pid}"))
        .output()?;

    for subprocess in std::str::from_utf8(&subprocesses.stdout)?.split('\n') {
        if subprocess.is_empty() {
            continue;
        }

        kill_subprocesses_recursively(subprocess)
            .context("Error in kill_subprocesses_recursively for pid {pid}")?;
    }

    info!("Killing pid {pid}");
    unsafe {
        libc::kill(pid.parse::<i32>().unwrap(), libc::SIGTERM);
    }
    Ok(())
}

// Stop all fuzzer processes
pub fn stop_fuzzers(processes: &mut Vec<process::Child>) -> Result<(), anyhow::Error> {
    info!("Stopping fuzzer processes");

    for process in processes {
        kill_subprocesses_recursively(&process.id().to_string())?;
        info!("Process kill: {:?}", process.kill());
        info!("Process wait: {:?}", process.wait());
    }
    Ok(())
}<|MERGE_RESOLUTION|>--- conflicted
+++ resolved
@@ -216,13 +216,21 @@
             } else if self.no_honggfuzz {
                 (self.jobs, 0)
             } else {
-                // We assign half/half with priority to AFL++
-                (self.jobs / 2 + self.jobs % 2, self.jobs / 2)
+                // we assign roughly 2/3 to AFL++, 1/3 to honggfuzz, however do
+                // not apply more than 4 jobs to honggfuzz
+                match self.jobs {
+                    1 => (1, 0),
+                    2..=12 => (self.jobs - ((self.jobs + 2) / 3), (self.jobs + 2) / 3),
+                    _ => (self.jobs - 4, 4),
+                }
             }
         };
 
-<<<<<<< HEAD
-        if !self.no_afl {
+        if honggfuzz_jobs > 4 {
+            println!("Warning: running more honggfuzz jobs than 4 is not effective");
+        }
+
+        if !self.no_afl && afl_jobs > 0 {
             let _ = process::Command::new("mkdir")
                 .args(["-p", &format!("./output/{}/afl", self.target)])
                 .stderr(process::Stdio::piped())
@@ -262,23 +270,21 @@
                     9 => "-Z",
                     _ => "",
                 };
-                // Deterministic fuzzing
-                let deterministic_fuzzing = match job_num % 7 {
-                    0 => "-D",
-                    _ => "",
-                };
-
+                // Only cmplog for the first two instances
+                let cmplog_options = match job_num {
+                    0 => "-l2",
+                    1 => "-l2a",
+                    _ => "-c-", // disable Cmplog, needs AFL++ 4.08a
+                };
                 // AFL timeout is in ms so we convert the value
                 let timeout_option_afl = match self.timeout {
                     Some(t) => format!("-t{}", t * 1000),
                     None => String::new(),
                 };
-
                 let dictionary_option = match &self.dictionary {
                     Some(d) => format!("-x{}", &d.display().to_string()),
                     None => String::new(),
                 };
-
                 let log_destination = || match job_num {
                     0 => File::create(format!("output/{}/logs/afl.log", self.target))
                         .unwrap()
@@ -305,7 +311,7 @@
                                     self.minimization_timeout + SECONDS_TO_WAIT_AFTER_KILL
                                 ),
                                 old_queue_cycling,
-                                deterministic_fuzzing,
+                                cmplog_options,
                                 mopt_mutator,
                                 &timeout_option_afl,
                                 &dictionary_option,
@@ -318,9 +324,13 @@
                         .env("AFL_TESTCACHE_SIZE", "100")
                         .env("AFL_FAST_CAL", "1")
                         // TODO Should we remove this?
-                        .env("AFL_MAP_SIZE", "10000000")
                         .env("AFL_FORCE_UI", "1")
-                        .env("AFL_FUZZER_STATS_UPDATE_INTERVAL", "1")
+                        .env("AFL_IGNORE_UNKNOWN_ENVS", "1")
+                        .env("AFL_CMPLOG_ONLY_NEW", "1")
+                        .env("AFL_DISABLE_TRIM", "1")
+                        .env("AFL_NO_WARN_INSTABILITY", "1")
+                        // marc: 1 costs performance, 15 maybe? putting 5 for now.
+                        .env("AFL_FUZZER_STATS_UPDATE_INTERVAL", "5")
                         .stdout(log_destination())
                         .stderr(log_destination())
                         .spawn()?,
@@ -329,86 +339,9 @@
             eprintln!("{} afl           ", style("    Launched").green().bold());
         }
 
-        if !self.no_honggfuzz {
+        if !self.no_honggfuzz && honggfuzz_jobs > 0 {
             let dictionary_option = match &self.dictionary {
                 Some(d) => format!("-w{}", &d.display().to_string()),
-=======
-    let (afl_jobs, honggfuzz_jobs) = {
-        if args.no_afl {
-            (0, args.jobs)
-        } else if args.no_honggfuzz {
-            (args.jobs, 0)
-        } else {
-            // we assign roughly 2/3 to AFL++, 1/3 to honggfuzz, however do
-            // not apply more than 4 jobs to honggfuzz
-            match args.jobs {
-                1 => (1, 0),
-                2..=12 => (args.jobs - ((args.jobs + 2) / 3), (args.jobs + 2) / 3),
-                _ => (args.jobs - 4, 4),
-            }
-        }
-    };
-
-    if honggfuzz_jobs > 4 {
-        println!("Warning: running more honggfuzz jobs than 4 is not effective");
-    }
-
-    if !args.no_afl && afl_jobs > 0 {
-        let _ = process::Command::new("mkdir")
-            .args(["-p", &format!("./output/{}/afl", args.target)])
-            .stderr(process::Stdio::piped())
-            .spawn()?
-            .wait()?;
-
-        // https://aflplus.plus/docs/fuzzing_in_depth/#c-using-multiple-cores
-        let afl_modes = vec!["fast", "explore", "coe", "lin", "quad", "exploit", "rare"];
-
-        for job_num in 0..afl_jobs {
-            // We set the fuzzer name, and if it's the main or a secondary fuzzer
-            let fuzzer_name = match job_num {
-                0 => String::from("-Mmainaflfuzzer"),
-                n => format!("-Ssecondaryfuzzer{n}"),
-            };
-            // TODO: -F target directory should be honggfuzz -o dir
-            let use_shared_corpus = match job_num {
-                0 => format!("-F{}", &parsed_corpus),
-                _ => String::new(),
-            };
-            let use_initial_corpus_dir = match (&args.initial_corpus, job_num) {
-                (Some(initial_corpus), 0) => format!("-F{}", &initial_corpus.display().to_string()),
-                _ => String::new(),
-            };
-            // A quarter of secondary fuzzers have the MOpt mutator enabled
-            let mopt_mutator = match job_num % 4 {
-                1 => "-L0",
-                _ => "",
-            };
-            // Power schedule
-            let power_schedule = afl_modes
-                .get(job_num as usize % afl_modes.len())
-                .unwrap_or(&"fast");
-            // Old queue cycling
-            let old_queue_cycling = match job_num % 10 {
-                9 => "-Z",
-                _ => "",
-            };
-            // Only cmplog for the first two instances
-            let cmplog_options = match job_num {
-                0 => "-l2",
-                1 => "-l2a",
-                _ => "-c-",  // disable Cmplog, needs AFL++ 4.08a
-            };
-            // marc: never do this in a fuzzing compaign unless you run it just
-            // for a specific time, e.g. 1 hours (-V3600)
-            // Deterministic fuzzing
-            //let deterministic_fuzzing = match job_num % 7 {
-            //    0 => "-D",
-            //    _ => "",
-            //};
-            // AFL timeout is in ms so we convert the value
-            let timeout_option_afl = match args.timeout {
-                Some(t) => format!("-t{}", t * 1000),
->>>>>>> 9548bf29
                 None => String::new(),
             };
 
@@ -419,7 +352,6 @@
 
             // The `script` invocation is a trick to get the correct TTY output for honggfuzz
             fuzzer_handles.push(
-<<<<<<< HEAD
                 process::Command::new("script")
                     .args([
                         "--flush",
@@ -453,48 +385,6 @@
                         "./output/{}/logs/honggfuzz.log",
                         self.target
                     ))?)
-=======
-                process::Command::new(cargo.clone())
-                    .args(
-                        [
-                            "afl",
-                            "fuzz",
-                            &fuzzer_name,
-                            &format!("-i{}", &parsed_corpus,),
-                            &format!("-p{power_schedule}"),
-                            &format!("-ooutput/{}/afl", args.target),
-                            &format!("-g{}", args.min_length),
-                            &format!("-G{}", args.max_length),
-                            &use_shared_corpus,
-                            &use_initial_corpus_dir,
-                            &format!(
-                                "-V{}",
-                                args.minimization_timeout + SECONDS_TO_WAIT_AFTER_KILL
-                            ),
-                            old_queue_cycling,
-                            cmplog_options,
-                            //deterministic_fuzzing,
-                            mopt_mutator,
-                            &timeout_option_afl,
-                            &dictionary_option,
-                            &format!("./target/afl/debug/{}", args.target),
-                        ]
-                        .iter()
-                        .filter(|a| a != &&""),
-                    )
-                    .env("AFL_AUTORESUME", "1")
-                    .env("AFL_TESTCACHE_SIZE", "100")
-                    .env("AFL_FAST_CAL", "1")
-                    .env("AFL_FORCE_UI", "1")
-                    .env("AFL_IGNORE_UNKNOWN_ENVS", "1")
-                    .env("AFL_CMPLOG_ONLY_NEW", "1")
-                    .env("AFL_DISABLE_TRIM", "1")
-                    .env("AFL_NO_WARN_INSTABILITY", "1")
-                    // marc: 1 costs performance, 15 maybe? putting 5 for now.
-                    .env("AFL_FUZZER_STATS_UPDATE_INTERVAL", "5")
-                    .stdout(log_destination())
-                    .stderr(log_destination())
->>>>>>> 9548bf29
                     .spawn()?,
             );
             eprintln!(
@@ -503,7 +393,6 @@
             );
         }
 
-<<<<<<< HEAD
         eprintln!(
             "\nSee more live info by running\n  {}\nor\n  {}\n",
             style(format!("tail -f ./output/{}/logs/afl.log", self.target)).bold(),
@@ -525,13 +414,6 @@
         eprintln!("   finish executing the");
         eprintln!("   existing corpus once");
         eprintln!("\n\n");
-=======
-    if !args.no_honggfuzz && honggfuzz_jobs > 0 {
-        let dictionary_option = match &args.dictionary {
-            Some(d) => format!("-w{}", &d.display().to_string()),
-            None => String::new(),
-        };
->>>>>>> 9548bf29
 
         Ok(fuzzer_handles)
     }
