--- conflicted
+++ resolved
@@ -596,13 +596,8 @@
         let mut afl_new_finds = String::new();
         let mut afl_faves = String::new();
 
-<<<<<<< HEAD
-        if self.no_afl {
+        if !self.afl() {
             afl_status = format!("{yellow}disabled{reset} ")
-=======
-        if !self.afl() {
-            afl_status = String::from("disabled ")
->>>>>>> 6c93260d
         } else {
             let cargo = env::var("CARGO").unwrap_or_else(|_| String::from("cargo"));
             let afl_stats_process = process::Command::new(cargo)
@@ -659,13 +654,8 @@
         let mut hf_timeouts = String::new();
         let mut hf_new_finds = String::new();
 
-<<<<<<< HEAD
-        if self.no_honggfuzz || (self.jobs == 1 && !self.no_afl) {
+        if !self.honggfuzz() {
             hf_status = format!("{yellow}disabled{reset} ");
-=======
-        if !self.honggfuzz() {
-            hf_status = String::from("disabled ");
->>>>>>> 6c93260d
         } else {
             let hf_stats_process = process::Command::new("tail")
                 .args([
