#[cfg(not(feature = "cli"))]
fn main() {}

mod add_seeds;
mod build;
mod coverage;
mod fuzz;
mod minimize;
mod plot;
mod run;
mod triage;

#[cfg(feature = "cli")]
use crate::fuzz::FuzzingConfig;
#[cfg(feature = "cli")]
use anyhow::{anyhow, Context, Result};
#[cfg(feature = "cli")]
use clap::{Args, Parser, Subcommand, ValueEnum};
use std::sync::mpsc::Receiver;
#[cfg(feature = "cli")]
use std::{fs, path::PathBuf};

#[cfg(feature = "cli")]
#[macro_use]
extern crate log;

pub const DEFAULT_UNMODIFIED_TARGET: &str = "automatically guessed";

#[derive(Copy, Clone, PartialEq, Eq, PartialOrd, Ord, ValueEnum)]
pub enum FuzzingEngines {
    All,
    AFLPlusPlus,
    Honggfuzz,
}

pub const DEFAULT_OUTPUT_DIR: &str = "./output";

pub const DEFAULT_CORPUS_DIR: &str = "{ziggy_output}/{target_name}/corpus/";

pub const DEFAULT_COVERAGE_DIR: &str = "{ziggy_output}/{target_name}/coverage/";

pub const DEFAULT_MINIMIZATION_DIR: &str = "{ziggy_output}/{target_name}/corpus_minimized/";

pub const DEFAULT_PLOT_DIR: &str = "{ziggy_output}/{target_name}/plot/";

pub const DEFAULT_CRASHES_DIR: &str = "{ziggy_output}/{target_name}/crashes/";

pub const DEFAULT_TRIAGE_DIR: &str = "{ziggy_output}/{target_name}/triage/";

#[derive(Parser)]
#[clap(name = "cargo")]
#[clap(bin_name = "cargo")]
pub enum Cargo {
    #[clap(subcommand)]
    Ziggy(Ziggy),
}

#[derive(Subcommand)]
#[clap(
    author,
    version,
    about = "A multi-fuzzer management utility for all of your Rust fuzzing needs 🧑‍🎤"
)]
pub enum Ziggy {
    /// Build the fuzzer and the runner binaries
    Build(Build),

    /// Fuzz targets using different fuzzers in parallel
    Fuzz(Fuzz),

    /// Run a specific input or a directory of inputs to analyze backtrace
    Run(Run),

    /// Minimize the input corpus using the given fuzzing target
    Minimize(Minimize),

    /// Generate code coverage information using the existing corpus
    Cover(Cover),

    /// Plot AFL++ data using afl-plot
    Plot(Plot),

    /// Add seeds to the running AFL++ fuzzers
    AddSeeds(AddSeeds),

    /// Triage crashes found with casr - currently only works for AFL++
    Triage(Triage),
}

#[derive(Args)]
pub struct Build {
    /// No AFL++ (Fuzz only with honggfuzz)
    #[clap(long = "no-afl", action)]
    no_afl: bool,

    /// No honggfuzz (Fuzz only with AFL++)
    #[clap(long = "no-honggfuzz", action)]
    no_honggfuzz: bool,

    /// Compile in release mode (--release)
    #[clap(long = "release", action)]
    release: bool,
}

#[derive(Args)]
pub struct Fuzz {
    /// Target to fuzz
    #[clap(value_name = "TARGET", default_value = DEFAULT_UNMODIFIED_TARGET)]
    target: String,

    /// Shared corpus directory
    #[clap(short, long, value_parser, value_name = "DIR", default_value = DEFAULT_CORPUS_DIR)]
    corpus: PathBuf,

    /// Initial corpus directory (will only be read)
    #[clap(short, long, value_parser, value_name = "DIR")]
    initial_corpus: Option<PathBuf>,

    /// Compile in release mode (--release)
    #[clap(long = "release", action)]
    release: bool,

    /// Fuzzers output directory
    #[clap(
        short, long, env = "ZIGGY_OUTPUT", value_parser, value_name = "DIR", default_value = DEFAULT_OUTPUT_DIR
    )]
    ziggy_output: PathBuf,

    /// Number of concurent fuzzing jobs
    #[clap(short, long, value_name = "NUM", default_value_t = 1)]
    jobs: u32,

    /// Timeout for a single run
    #[clap(short, long, value_name = "SECS")]
    timeout: Option<u32>,

    /// Perform initial minimization
    #[clap(short, long, action, default_value_t = false)]
    minimize: bool,

    /// Dictionary file (format:<http://llvm.org/docs/LibFuzzer.html#dictionaries>)
    #[clap(short = 'x', long = "dict", value_name = "FILE")]
    dictionary: Option<PathBuf>,

    /// Maximum length of input
    #[clap(short = 'G', long = "maxlength", default_value_t = 1048576)]
    max_length: u64,

    /// Minimum length of input (AFL++ only)
    #[clap(short = 'g', long = "minlength", default_value_t = 1)]
    min_length: u64,

    /// No AFL++ (Fuzz only with honggfuzz)
    #[clap(long = "no-afl", action)]
    no_afl: bool,

    /// No honggfuzz (Fuzz only with AFL++)
    #[clap(long = "no-honggfuzz", action)]
    no_honggfuzz: bool,

    // This value helps us create a global timer for our display
    #[clap(skip = std::time::Instant::now())]
    start_time: std::time::Instant,

    /// Pass flags to AFL++ directly
    #[clap(short, long)]
    afl_flags: Vec<String>,

    /// AFL++ configuration
    #[clap(short = 'C', long, default_value = "generic")]
    config: FuzzingConfig,

<<<<<<< HEAD
    /// With a coverage worker
    #[clap(long)]
    coverage_worker: bool,

    /// Coverage generation interval in minutes
    #[clap(long, default_value = "15")]
    coverage_interval: u64,
=======
    /// Fuzz an already AFL++ instrumented binary; the ziggy way
    #[clap(short, long)]
    binary: Option<PathBuf>,
>>>>>>> 534aadb8
}

#[derive(Args)]
pub struct Run {
    /// Target to use
    #[clap(value_name = "TARGET", default_value = DEFAULT_UNMODIFIED_TARGET)]
    target: String,

    /// Maximum length of input
    #[clap(short = 'G', long = "maxlength", default_value_t = 1048576)]
    max_length: u64,

    /// Input directories and/or files to run
    #[clap(short, long, value_name = "DIR", default_value = DEFAULT_CORPUS_DIR)]
    inputs: Vec<PathBuf>,

    /// Recursively run nested directories for all input directories
    #[clap(short, long)]
    recursive: bool,

    /// Fuzzers output directory
    #[clap(
        short, long, env = "ZIGGY_OUTPUT", value_parser, value_name = "DIR", default_value = DEFAULT_OUTPUT_DIR
    )]
    ziggy_output: PathBuf,
}

#[derive(Args, Clone)]
pub struct Minimize {
    /// Target to use
    #[clap(value_name = "TARGET", default_value = DEFAULT_UNMODIFIED_TARGET)]
    target: String,

    /// Corpus directory to minimize
    #[clap(short, long, default_value = DEFAULT_CORPUS_DIR)]
    input_corpus: PathBuf,

    /// Minimized corpus output directory
    #[clap(short, long, default_value = DEFAULT_MINIMIZATION_DIR)]
    output_corpus: PathBuf,

    /// Fuzzers output directory
    #[clap(
        short, long, env = "ZIGGY_OUTPUT", value_parser, value_name = "DIR", default_value = DEFAULT_OUTPUT_DIR
    )]
    ziggy_output: PathBuf,

    /// Number of concurent minimizing jobs (AFL++ only)
    #[clap(short, long, value_name = "NUM", default_value_t = 1)]
    jobs: u32,

    #[clap(short, long, value_enum, default_value_t = FuzzingEngines::All)]
    engine: FuzzingEngines,
}

#[derive(Args)]
pub struct Cover {
    /// Target to generate coverage for
    #[clap(value_name = "TARGET", default_value = DEFAULT_UNMODIFIED_TARGET)]
    target: String,

    /// Output directory for code coverage report
    #[clap(short, long, value_parser, value_name = "DIR", default_value = DEFAULT_COVERAGE_DIR)]
    output: PathBuf,

    /// Input corpus directory to run target on
    #[clap(short, long, value_parser, value_name = "DIR", default_value = DEFAULT_CORPUS_DIR)]
    input: PathBuf,

    /// Fuzzers output directory
    #[clap(
        short, long, env = "ZIGGY_OUTPUT", value_parser, value_name = "DIR", default_value = DEFAULT_OUTPUT_DIR
    )]
    ziggy_output: PathBuf,

    /// Source directory of covered code
    #[clap(short, long, value_parser, value_name = "DIR")]
    source: Option<PathBuf>,

    /// Keep coverage data files (WARNING: Do not use if source code has changed)
    #[clap(short, long, default_value_t = false)]
    keep: bool,

    /// Comma separated list of output types. See grov --help to see supported output types. Default: html
    #[clap(short = 't', long)]
    output_types: Option<String>,
}

#[derive(Args)]
pub struct Plot {
    /// Target to generate plot for
    #[clap(value_name = "TARGET", default_value = DEFAULT_UNMODIFIED_TARGET)]
    target: String,

    /// Name of AFL++ fuzzer to use as data source
    #[clap(short, long, value_name = "NAME", default_value = "mainaflfuzzer")]
    input: String,

    /// Output directory for plot
    #[clap(short, long, value_parser, value_name = "DIR", default_value = DEFAULT_PLOT_DIR)]
    output: PathBuf,

    /// Fuzzers output directory
    #[clap(
        short, long, env = "ZIGGY_OUTPUT", value_parser, value_name = "DIR", default_value = DEFAULT_OUTPUT_DIR
    )]
    ziggy_output: PathBuf,
}

#[derive(Args)]
pub struct Triage {
    /// Target to use
    #[clap(value_name = "TARGET", default_value = DEFAULT_UNMODIFIED_TARGET)]
    target: String,

    /// Triage output directory to be written to (will be overwritten)
    #[clap(short, long, value_name = "DIR", default_value = DEFAULT_TRIAGE_DIR)]
    output: PathBuf,

    /// Number of concurent fuzzing jobs
    #[clap(short, long, value_name = "NUM", default_value_t = 1)]
    jobs: u32,

    /// Fuzzers output directory
    #[clap(
        short, long, env = "ZIGGY_OUTPUT", value_parser, value_name = "DIR", default_value = DEFAULT_OUTPUT_DIR
    )]
    ziggy_output: PathBuf,
    /* future feature, wait for casr
    /// Crash directory to be sourced from
    #[clap(short, long, value_parser, value_name = "DIR", default_value = DEFAULT_CRASHES_DIR)]
    input: PathBuf,
    */
}

#[derive(Args)]
pub struct AddSeeds {
    /// Target to use
    #[clap(value_name = "TARGET", default_value = DEFAULT_UNMODIFIED_TARGET)]
    target: String,

    /// Seeds directory to be added
    #[clap(short, long, value_parser, value_name = "DIR")]
    input: PathBuf,

    /// Fuzzers output directory
    #[clap(
        short, long, env = "ZIGGY_OUTPUT", value_parser, value_name = "DIR", default_value = DEFAULT_OUTPUT_DIR
    )]
    ziggy_output: PathBuf,
}

#[cfg(feature = "cli")]
fn main() -> Result<(), anyhow::Error> {
    use std::sync::mpsc::channel;

    env_logger::init();
    let Cargo::Ziggy(command) = Cargo::parse();
    match command {
        Ziggy::Build(args) => args.build().context("Failed to build the fuzzers"),
        Ziggy::Fuzz(mut args) => {
            let (tx, rx) = channel();
            ctrlc::set_handler(move || tx.send(()).expect("Could not send signal on channel."))
                .expect("Error setting Ctrl-C handler");
            args.fuzz(rx).context("Failure running fuzzers")
        }
        Ziggy::Run(mut args) => args.run().context("Failure running inputs"),
        Ziggy::Minimize(mut args) => args.minimize().context("Failure running minimization"),
        Ziggy::Cover(mut args) => args
            .generate_coverage()
            .context("Failure generating coverage"),
        Ziggy::Plot(mut args) => args.generate_plot().context("Failure generating plot"),
        Ziggy::AddSeeds(mut args) => args.add_seeds().context("Failure addings seeds to AFL"),
        Ziggy::Triage(mut args) => args
            .triage()
            .context("Triaging with casr failed, try \"cargo install casr\""),
    }
}

pub fn find_target(target: &String) -> Result<String, anyhow::Error> {
    // If the target is already set, we're done here
    if target != DEFAULT_UNMODIFIED_TARGET {
        info!("    Using given target {target}");
        return Ok(target.into());
    }

    info!("Guessing target");

    let new_target_result = guess_target();

    if let Ok(ref new_target) = new_target_result {
        info!("    Using target {new_target}");
    }

    new_target_result.context("Target is not obvious")
}

fn guess_target() -> Result<String> {
    let metadata = cargo_metadata::MetadataCommand::new().exec()?;
    let default_package = metadata.workspace_default_members;
    if let Some(package_id) = default_package.first() {
        if let Some(package) = metadata.packages.iter().find(|p| p.id == *package_id) {
            return Ok(package.name.clone());
        }
    }

    Err(anyhow!("Please specify a target"))
}<|MERGE_RESOLUTION|>--- conflicted
+++ resolved
@@ -170,7 +170,6 @@
     #[clap(short = 'C', long, default_value = "generic")]
     config: FuzzingConfig,
 
-<<<<<<< HEAD
     /// With a coverage worker
     #[clap(long)]
     coverage_worker: bool,
@@ -178,11 +177,10 @@
     /// Coverage generation interval in minutes
     #[clap(long, default_value = "15")]
     coverage_interval: u64,
-=======
+
     /// Fuzz an already AFL++ instrumented binary; the ziggy way
     #[clap(short, long)]
     binary: Option<PathBuf>,
->>>>>>> 534aadb8
 }
 
 #[derive(Args)]
